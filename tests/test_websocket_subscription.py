import asyncio
import json
import sys
from typing import List

import pytest
import websockets
from parse import search

from gql import Client, gql
from gql.transport.websockets import WebsocketsTransport

from .conftest import MS, WebSocketServer

countdown_schema = """

type Number {
  number: Int!
}

type Query {
  currentCount: Number!
}

type Subscription {
  countdown(count: Int!): Number!
}

"""

countdown_server_answer = '{{"type":"data","id":"{query_id}","payload":\
{{"data":{{"countdown":{{"number":{number}}}}}}}}}'

WITH_KEEPALIVE = False


# List which can used to store received messages by the server
logged_messages: List[str] = []


async def server_countdown(ws, path):
    logged_messages.clear()

    global WITH_KEEPALIVE
    try:
        await WebSocketServer.send_connection_ack(ws)
        if WITH_KEEPALIVE:
            await WebSocketServer.send_keepalive(ws)

        result = await ws.recv()
        logged_messages.append(result)

        json_result = json.loads(result)
        assert json_result["type"] == "start"
        payload = json_result["payload"]
        query = payload["query"]
        query_id = json_result["id"]

        count_found = search("count: {:d}", query)
        count = count_found[0]
        print(f"Countdown started from: {count}")

        async def counting_coro():
            for number in range(count, -1, -1):
                await ws.send(
                    countdown_server_answer.format(query_id=query_id, number=number)
                )
                await asyncio.sleep(2 * MS)

        counting_task = asyncio.ensure_future(counting_coro())

        async def stopping_coro():
            nonlocal counting_task
            while True:

                try:
                    result = await ws.recv()
                    logged_messages.append(result)
                except websockets.exceptions.ConnectionClosed:
                    break

                json_result = json.loads(result)

                if json_result["type"] == "stop" and json_result["id"] == str(query_id):
                    print("Cancelling counting task now")
                    counting_task.cancel()

        async def keepalive_coro():
            while True:
                await asyncio.sleep(5 * MS)
                try:
                    await WebSocketServer.send_keepalive(ws)
                except websockets.exceptions.ConnectionClosed:
                    break

        stopping_task = asyncio.ensure_future(stopping_coro())
        keepalive_task = asyncio.ensure_future(keepalive_coro())

        try:
            await counting_task
        except asyncio.CancelledError:
            print("Now counting task is cancelled")

        stopping_task.cancel()

        try:
            await stopping_task
        except asyncio.CancelledError:
            print("Now stopping task is cancelled")

        if WITH_KEEPALIVE:
            keepalive_task.cancel()
            try:
                await keepalive_task
            except asyncio.CancelledError:
                print("Now keepalive task is cancelled")

        await WebSocketServer.send_complete(ws, query_id)
        await WebSocketServer.wait_connection_terminate(ws)
    except websockets.exceptions.ConnectionClosedOK:
        pass
    finally:
        await ws.wait_closed()


countdown_subscription_str = """
    subscription {{
      countdown (count: {count}) {{
        number
      }}
    }}
"""


@pytest.mark.asyncio
@pytest.mark.parametrize("server", [server_countdown], indirect=True)
@pytest.mark.parametrize("subscription_str", [countdown_subscription_str])
async def test_websocket_subscription(event_loop, client_and_server, subscription_str):

    session, server = client_and_server

    count = 10
    subscription = gql(subscription_str.format(count=count))

    async for result in session.subscribe(subscription):

        number = result["countdown"]["number"]
        print(f"Number received: {number}")

        assert number == count
        count -= 1

    assert count == -1


@pytest.mark.asyncio
@pytest.mark.parametrize("server", [server_countdown], indirect=True)
@pytest.mark.parametrize("subscription_str", [countdown_subscription_str])
async def test_websocket_subscription_break(
    event_loop, client_and_server, subscription_str
):

    session, server = client_and_server

    count = 10
    subscription = gql(subscription_str.format(count=count))

    async for result in session.subscribe(subscription):

        number = result["countdown"]["number"]
        print(f"Number received: {number}")

        assert number == count

        if count <= 5:
            # Note: the following line is only necessary for pypy3 v3.6.1
            await session._generator.aclose()
            break

        count -= 1

    assert count == 5


@pytest.mark.asyncio
@pytest.mark.parametrize("server", [server_countdown], indirect=True)
@pytest.mark.parametrize("subscription_str", [countdown_subscription_str])
async def test_websocket_subscription_task_cancel(
    event_loop, client_and_server, subscription_str
):

    session, server = client_and_server

    count = 10
    subscription = gql(subscription_str.format(count=count))

    async def task_coro():
        nonlocal count
        async for result in session.subscribe(subscription):

            number = result["countdown"]["number"]
            print(f"Number received: {number}")

            assert number == count

            count -= 1

    task = asyncio.ensure_future(task_coro())

    async def cancel_task_coro():
        nonlocal task

        await asyncio.sleep(11 * MS)

        task.cancel()

    cancel_task = asyncio.ensure_future(cancel_task_coro())

    await asyncio.gather(task, cancel_task)

    assert count > 0


@pytest.mark.asyncio
@pytest.mark.parametrize("server", [server_countdown], indirect=True)
@pytest.mark.parametrize("subscription_str", [countdown_subscription_str])
async def test_websocket_subscription_close_transport(
    event_loop, client_and_server, subscription_str
):

    session, server = client_and_server

    count = 10
    subscription = gql(subscription_str.format(count=count))

    async def task_coro():
        nonlocal count
        async for result in session.subscribe(subscription):

            number = result["countdown"]["number"]
            print(f"Number received: {number}")

            assert number == count

            count -= 1

    task = asyncio.ensure_future(task_coro())

    async def close_transport_task_coro():
        nonlocal task

        await asyncio.sleep(11 * MS)

        await session.transport.close()

    close_transport_task = asyncio.ensure_future(close_transport_task_coro())

    await asyncio.gather(task, close_transport_task)

    assert count > 0


async def server_countdown_close_connection_in_middle(ws, path):
    await WebSocketServer.send_connection_ack(ws)

    result = await ws.recv()
    json_result = json.loads(result)
    assert json_result["type"] == "start"
    payload = json_result["payload"]
    query = payload["query"]
    query_id = json_result["id"]

    count_found = search("count: {:d}", query)
    count = count_found[0]
    stopping_before = count // 2
    print(f"Countdown started from: {count}, stopping server before {stopping_before}")
    for number in range(count, stopping_before, -1):
        await ws.send(countdown_server_answer.format(query_id=query_id, number=number))
        await asyncio.sleep(2 * MS)

    print("Closing server while subscription is still running now")
    await ws.close()
    await ws.wait_closed()
    print("Server is now closed")


@pytest.mark.asyncio
@pytest.mark.parametrize(
    "server", [server_countdown_close_connection_in_middle], indirect=True
)
@pytest.mark.parametrize("subscription_str", [countdown_subscription_str])
async def test_websocket_subscription_server_connection_closed(
    event_loop, client_and_server, subscription_str
):

    session, server = client_and_server

    count = 10
    subscription = gql(subscription_str.format(count=count))

    with pytest.raises(websockets.exceptions.ConnectionClosedOK):

        async for result in session.subscribe(subscription):

            number = result["countdown"]["number"]
            print(f"Number received: {number}")

            assert number == count

            count -= 1


@pytest.mark.asyncio
@pytest.mark.parametrize("server", [server_countdown], indirect=True)
@pytest.mark.parametrize("subscription_str", [countdown_subscription_str])
async def test_websocket_subscription_slow_consumer(
    event_loop, client_and_server, subscription_str
):

    session, server = client_and_server

    count = 10
    subscription = gql(subscription_str.format(count=count))

    async for result in session.subscribe(subscription):
        await asyncio.sleep(10 * MS)

        number = result["countdown"]["number"]
        print(f"Number received: {number}")

        assert number == count

        count -= 1

    assert count == -1


@pytest.mark.asyncio
@pytest.mark.parametrize("server", [server_countdown], indirect=True)
@pytest.mark.parametrize("subscription_str", [countdown_subscription_str])
async def test_websocket_subscription_with_operation_name(
    event_loop, client_and_server, subscription_str
):

    session, server = client_and_server

    count = 10
    subscription = gql(subscription_str.format(count=count))

    async for result in session.subscribe(
        subscription, operation_name="CountdownSubscription"
    ):

        number = result["number"]
        print(f"Number received: {number}")

        assert number == count
        count -= 1

    assert count == -1

    # Check that the query contains the operationName
    assert '"operationName": "CountdownSubscription"' in logged_messages[0]


WITH_KEEPALIVE = True


@pytest.mark.asyncio
@pytest.mark.parametrize("server", [server_countdown], indirect=True)
@pytest.mark.parametrize("subscription_str", [countdown_subscription_str])
async def test_websocket_subscription_with_keepalive(
    event_loop, client_and_server, subscription_str
):

    session, server = client_and_server

    count = 10
    subscription = gql(subscription_str.format(count=count))

    async for result in session.subscribe(subscription):

        number = result["countdown"]["number"]
        print(f"Number received: {number}")

        assert number == count
        count -= 1

    assert count == -1


@pytest.mark.parametrize("server", [server_countdown], indirect=True)
@pytest.mark.parametrize("subscription_str", [countdown_subscription_str])
def test_websocket_subscription_sync(server, subscription_str):

    url = f"ws://{server.hostname}:{server.port}/graphql"
    print(f"url = {url}")

    sample_transport = WebsocketsTransport(url=url)

    client = Client(transport=sample_transport)

    count = 10
    subscription = gql(subscription_str.format(count=count))

    for result in client.subscribe(subscription):

        number = result["countdown"]["number"]
        print(f"Number received: {number}")

        assert number == count
        count -= 1

    assert count == -1


<<<<<<< HEAD
class NumberAddParser:
    """ Class with a parse_value method used to increment a number """

    def __init__(self, increment: int):
        self.increment: int = increment

    def parse_value(self, value: int) -> int:
        return value + self.increment


@pytest.mark.asyncio
@pytest.mark.parametrize("server", [server_countdown], indirect=True)
@pytest.mark.parametrize("subscription_str", [countdown_subscription_str])
async def test_websocket_subscription_with_custom_types(
    event_loop, server, subscription_str
):

    url = f"ws://{server.hostname}:{server.port}/graphql"

    sample_transport = WebsocketsTransport(url=url)

    count = 10
    subscription = gql(subscription_str.format(count=count))

    add_10 = NumberAddParser(10)

    custom_types = {"Int": add_10}

    # Instanciate a client which will add 10 to all the scalars of type Int received
    async with Client(
        transport=sample_transport, custom_types=custom_types, type_def=countdown_schema
    ) as session:
        async for result in session.subscribe(subscription):

            number = result["countdown"]["number"]
            print(f"Number received: {number}")

            # We check here that the Int scalar has been correctly incremented by 10
            assert number == count + 10
            count -= 1

        assert count == -1
=======
@pytest.mark.skipif(sys.platform.startswith("win"), reason="test failing on windows")
@pytest.mark.parametrize("server", [server_countdown], indirect=True)
@pytest.mark.parametrize("subscription_str", [countdown_subscription_str])
def test_websocket_subscription_sync_graceful_shutdown(server, subscription_str):
    """ Note: this test will simulate a control-C happening while a sync subscription
    is in progress. To do that we will throw a KeyboardInterrupt exception inside
    the subscription async generator.

    The code should then do a clean close:
      - send stop messages for each active query
      - send a connection_terminate message
    Then the KeyboardInterrupt will be reraise (to warn potential user code)

    This test does not work on Windows but the behaviour with Windows is correct.
    """

    url = f"ws://{server.hostname}:{server.port}/graphql"
    print(f"url = {url}")

    sample_transport = WebsocketsTransport(url=url)

    client = Client(transport=sample_transport)

    count = 10
    subscription = gql(subscription_str.format(count=count))

    with pytest.raises(KeyboardInterrupt):
        for result in client.subscribe(subscription):

            number = result["number"]
            print(f"Number received: {number}")

            assert number == count

            if count == 5:

                # Simulate a KeyboardInterrupt in the generator
                asyncio.ensure_future(
                    client.session._generator.athrow(KeyboardInterrupt)
                )

            count -= 1

    assert count == 4

    # Check that the server received a connection_terminate message last
    assert logged_messages.pop() == '{"type": "connection_terminate"}'
>>>>>>> 8fc378db
<|MERGE_RESOLUTION|>--- conflicted
+++ resolved
@@ -414,7 +414,55 @@
     assert count == -1
 
 
-<<<<<<< HEAD
+@pytest.mark.skipif(sys.platform.startswith("win"), reason="test failing on windows")
+@pytest.mark.parametrize("server", [server_countdown], indirect=True)
+@pytest.mark.parametrize("subscription_str", [countdown_subscription_str])
+def test_websocket_subscription_sync_graceful_shutdown(server, subscription_str):
+    """ Note: this test will simulate a control-C happening while a sync subscription
+    is in progress. To do that we will throw a KeyboardInterrupt exception inside
+    the subscription async generator.
+
+    The code should then do a clean close:
+      - send stop messages for each active query
+      - send a connection_terminate message
+    Then the KeyboardInterrupt will be reraise (to warn potential user code)
+
+    This test does not work on Windows but the behaviour with Windows is correct.
+    """
+
+    url = f"ws://{server.hostname}:{server.port}/graphql"
+    print(f"url = {url}")
+
+    sample_transport = WebsocketsTransport(url=url)
+
+    client = Client(transport=sample_transport)
+
+    count = 10
+    subscription = gql(subscription_str.format(count=count))
+
+    with pytest.raises(KeyboardInterrupt):
+        for result in client.subscribe(subscription):
+
+            number = result["number"]
+            print(f"Number received: {number}")
+
+            assert number == count
+
+            if count == 5:
+
+                # Simulate a KeyboardInterrupt in the generator
+                asyncio.ensure_future(
+                    client.session._generator.athrow(KeyboardInterrupt)
+                )
+
+            count -= 1
+
+    assert count == 4
+
+    # Check that the server received a connection_terminate message last
+    assert logged_messages.pop() == '{"type": "connection_terminate"}'
+
+
 class NumberAddParser:
     """ Class with a parse_value method used to increment a number """
 
@@ -456,53 +504,4 @@
             assert number == count + 10
             count -= 1
 
-        assert count == -1
-=======
-@pytest.mark.skipif(sys.platform.startswith("win"), reason="test failing on windows")
-@pytest.mark.parametrize("server", [server_countdown], indirect=True)
-@pytest.mark.parametrize("subscription_str", [countdown_subscription_str])
-def test_websocket_subscription_sync_graceful_shutdown(server, subscription_str):
-    """ Note: this test will simulate a control-C happening while a sync subscription
-    is in progress. To do that we will throw a KeyboardInterrupt exception inside
-    the subscription async generator.
-
-    The code should then do a clean close:
-      - send stop messages for each active query
-      - send a connection_terminate message
-    Then the KeyboardInterrupt will be reraise (to warn potential user code)
-
-    This test does not work on Windows but the behaviour with Windows is correct.
-    """
-
-    url = f"ws://{server.hostname}:{server.port}/graphql"
-    print(f"url = {url}")
-
-    sample_transport = WebsocketsTransport(url=url)
-
-    client = Client(transport=sample_transport)
-
-    count = 10
-    subscription = gql(subscription_str.format(count=count))
-
-    with pytest.raises(KeyboardInterrupt):
-        for result in client.subscribe(subscription):
-
-            number = result["number"]
-            print(f"Number received: {number}")
-
-            assert number == count
-
-            if count == 5:
-
-                # Simulate a KeyboardInterrupt in the generator
-                asyncio.ensure_future(
-                    client.session._generator.athrow(KeyboardInterrupt)
-                )
-
-            count -= 1
-
-    assert count == 4
-
-    # Check that the server received a connection_terminate message last
-    assert logged_messages.pop() == '{"type": "connection_terminate"}'
->>>>>>> 8fc378db
+        assert count == -1
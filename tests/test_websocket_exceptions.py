import asyncio
import json
import types
from typing import List

import pytest
import websockets

from gql import Client, gql
from gql.transport.exceptions import (
    TransportAlreadyConnected,
    TransportClosed,
    TransportProtocolError,
    TransportQueryError,
)
from gql.transport.websockets import WebsocketsTransport

from .conftest import MS, WebSocketServerHelper

invalid_query_str = """
    query getContinents {
      continents {
        code
        bloh
      }
    }
"""

invalid_query1_server_answer = (
    '{{"type":"data","id":"{query_id}",'
    '"payload":{{"errors":['
    '{{"message":"Cannot query field \\"bloh\\" on type \\"Continent\\".",'
    '"locations":[{{"line":4,"column":5}}],'
    '"extensions":{{"code":"INTERNAL_SERVER_ERROR"}}}}]}}}}'
)

invalid_query1_server = [invalid_query1_server_answer]


@pytest.mark.asyncio
@pytest.mark.parametrize("server", [invalid_query1_server], indirect=True)
@pytest.mark.parametrize("query_str", [invalid_query_str])
async def test_websocket_invalid_query(event_loop, client_and_server, query_str):

    session, server = client_and_server

    query = gql(query_str)

    with pytest.raises(TransportQueryError) as exc_info:
        await session.execute(query)

    exception = exc_info.value

    assert isinstance(exception.errors, List)

    error = exception.errors[0]

    assert error["extensions"]["code"] == "INTERNAL_SERVER_ERROR"


invalid_subscription_str = """
    subscription getContinents {
      continents {
        code
        bloh
      }
    }
"""


async def server_invalid_subscription(ws, path):
    await WebSocketServerHelper.send_connection_ack(ws)
    await ws.recv()
    await ws.send(invalid_query1_server_answer.format(query_id=1))
    await WebSocketServerHelper.send_complete(ws, 1)
    await ws.wait_closed()


@pytest.mark.asyncio
@pytest.mark.parametrize("server", [server_invalid_subscription], indirect=True)
@pytest.mark.parametrize("query_str", [invalid_subscription_str])
async def test_websocket_invalid_subscription(event_loop, client_and_server, query_str):

    session, server = client_and_server

    query = gql(query_str)

    with pytest.raises(TransportQueryError) as exc_info:
        async for result in session.subscribe(query):
            pass

    exception = exc_info.value

    assert isinstance(exception.errors, List)

    error = exception.errors[0]

    assert error["extensions"]["code"] == "INTERNAL_SERVER_ERROR"


connection_error_server_answer = (
    '{"type":"connection_error","id":null,'
    '"payload":{"message":"Unexpected token Q in JSON at position 0"}}'
)


async def server_no_ack(ws, path):
    await ws.wait_closed()


@pytest.mark.asyncio
@pytest.mark.parametrize("server", [server_no_ack], indirect=True)
@pytest.mark.parametrize("query_str", [invalid_query_str])
async def test_websocket_server_does_not_send_ack(event_loop, server, query_str):

    url = f"ws://{server.hostname}:{server.port}/graphql"

    sample_transport = WebsocketsTransport(url=url, ack_timeout=1)

    with pytest.raises(asyncio.TimeoutError):
        async with Client(transport=sample_transport):
            pass


async def server_connection_error(ws, path):
    await WebSocketServerHelper.send_connection_ack(ws)
    result = await ws.recv()
    print(f"Server received: {result}")
    await ws.send(connection_error_server_answer)
    await ws.wait_closed()


@pytest.mark.asyncio
@pytest.mark.parametrize("server", [server_connection_error], indirect=True)
@pytest.mark.parametrize("query_str", [invalid_query_str])
async def test_websocket_sending_invalid_data(event_loop, client_and_server, query_str):

    session, server = client_and_server

    invalid_data = "QSDF"
    print(f">>> {invalid_data}")
    await session.transport.websocket.send(invalid_data)

    await asyncio.sleep(2 * MS)


invalid_payload_server_answer = (
    '{"type":"error","id":"1","payload":{"message":"Must provide document"}}'
)


async def server_invalid_payload(ws, path):
    await WebSocketServerHelper.send_connection_ack(ws)
    result = await ws.recv()
    print(f"Server received: {result}")
    await ws.send(invalid_payload_server_answer)
    await WebSocketServerHelper.wait_connection_terminate(ws)
    await ws.wait_closed()


@pytest.mark.asyncio
@pytest.mark.parametrize("server", [server_invalid_payload], indirect=True)
@pytest.mark.parametrize("query_str", [invalid_query_str])
async def test_websocket_sending_invalid_payload(
    event_loop, client_and_server, query_str
):

    session, server = client_and_server

    # Monkey patching the _send_query method to send an invalid payload

    async def monkey_patch_send_query(
        self, document, variable_values=None, operation_name=None,
    ) -> int:
        query_id = self.next_query_id
        self.next_query_id += 1

        query_str = json.dumps(
            {"id": str(query_id), "type": "start", "payload": "BLAHBLAH"}
        )

        await self._send(query_str)
        return query_id

    session.transport._send_query = types.MethodType(
        monkey_patch_send_query, session.transport
    )

    query = gql(query_str)

    with pytest.raises(TransportQueryError) as exc_info:
        await session.execute(query)

    exception = exc_info.value

    assert isinstance(exception.errors, List)

    error = exception.errors[0]

    assert error["message"] == "Must provide document"


not_json_answer = ["BLAHBLAH"]
missing_type_answer = ["{}"]
missing_id_answer_1 = ['{"type": "data"}']
missing_id_answer_2 = ['{"type": "error"}']
missing_id_answer_3 = ['{"type": "complete"}']
data_without_payload = ['{"type": "data", "id":"1"}']
error_without_payload = ['{"type": "error", "id":"1"}']
payload_is_not_a_dict = ['{"type": "data", "id":"1", "payload": "BLAH"}']
empty_payload = ['{"type": "data", "id":"1", "payload": {}}']
sending_bytes = [b"\x01\x02\x03"]


@pytest.mark.asyncio
@pytest.mark.parametrize(
    "server",
    [
        not_json_answer,
        missing_type_answer,
        missing_id_answer_1,
        missing_id_answer_2,
        missing_id_answer_3,
        data_without_payload,
        error_without_payload,
        payload_is_not_a_dict,
        empty_payload,
        sending_bytes,
    ],
    indirect=True,
)
async def test_websocket_transport_protocol_errors(event_loop, client_and_server):

    session, server = client_and_server

    query = gql("query { hello }")

    with pytest.raises(TransportProtocolError):
        await session.execute(query)


async def server_without_ack(ws, path):
    # Sending something else than an ack
<<<<<<< HEAD
    await WebSocketServerHelper.send_keepalive(ws)
=======
    await WebSocketServer.send_complete(ws, 1)
>>>>>>> faadac43
    await ws.wait_closed()


@pytest.mark.asyncio
@pytest.mark.parametrize("server", [server_without_ack], indirect=True)
async def test_websocket_server_does_not_ack(event_loop, server):

    url = f"ws://{server.hostname}:{server.port}/graphql"
    print(f"url = {url}")

    sample_transport = WebsocketsTransport(url=url)

    with pytest.raises(TransportProtocolError):
        async with Client(transport=sample_transport):
            pass


async def server_closing_directly(ws, path):
    await ws.close()


@pytest.mark.asyncio
@pytest.mark.parametrize("server", [server_closing_directly], indirect=True)
async def test_websocket_server_closing_directly(event_loop, server):

    url = f"ws://{server.hostname}:{server.port}/graphql"
    print(f"url = {url}")

    sample_transport = WebsocketsTransport(url=url)

    with pytest.raises(websockets.exceptions.ConnectionClosed):
        async with Client(transport=sample_transport):
            pass


async def server_closing_after_ack(ws, path):
    await WebSocketServerHelper.send_connection_ack(ws)
    await ws.close()


@pytest.mark.asyncio
@pytest.mark.parametrize("server", [server_closing_after_ack], indirect=True)
async def test_websocket_server_closing_after_ack(event_loop, client_and_server):

    session, server = client_and_server

    query = gql("query { hello }")

    with pytest.raises(websockets.exceptions.ConnectionClosed):
        await session.execute(query)

    await session.transport.wait_closed()

    with pytest.raises(TransportClosed):
        await session.execute(query)


async def server_sending_invalid_query_errors(ws, path):
    await WebSocketServerHelper.send_connection_ack(ws)
    invalid_error = (
        '{"type":"error","id":"404","payload":'
        '{"message":"error for no good reason on non existing query"}}'
    )
    await ws.send(invalid_error)
    await ws.wait_closed()


@pytest.mark.asyncio
@pytest.mark.parametrize("server", [server_sending_invalid_query_errors], indirect=True)
async def test_websocket_server_sending_invalid_query_errors(event_loop, server):
    url = f"ws://{server.hostname}:{server.port}/graphql"
    print(f"url = {url}")

    sample_transport = WebsocketsTransport(url=url)

    # Invalid server message is ignored
    async with Client(transport=sample_transport):
        await asyncio.sleep(2 * MS)


@pytest.mark.asyncio
@pytest.mark.parametrize("server", [server_sending_invalid_query_errors], indirect=True)
async def test_websocket_non_regression_bug_105(event_loop, server):

    # This test will check a fix to a race condition which happens if the user is trying
    # to connect using the same client twice at the same time
    # See bug #105

    url = f"ws://{server.hostname}:{server.port}/graphql"
    print(f"url = {url}")

    sample_transport = WebsocketsTransport(url=url)

    client = Client(transport=sample_transport)

    # Create a coroutine which start the connection with the transport but does nothing
    async def client_connect(client):
        async with client:
            await asyncio.sleep(2 * MS)

    # Create two tasks which will try to connect using the same client (not allowed)
    connect_task1 = asyncio.ensure_future(client_connect(client))
    connect_task2 = asyncio.ensure_future(client_connect(client))

    with pytest.raises(TransportAlreadyConnected):
        await asyncio.gather(connect_task1, connect_task2)<|MERGE_RESOLUTION|>--- conflicted
+++ resolved
@@ -241,11 +241,7 @@
 
 async def server_without_ack(ws, path):
     # Sending something else than an ack
-<<<<<<< HEAD
-    await WebSocketServerHelper.send_keepalive(ws)
-=======
-    await WebSocketServer.send_complete(ws, 1)
->>>>>>> faadac43
+    await WebSocketServerHelper.send_complete(ws, 1)
     await ws.wait_closed()
 
 

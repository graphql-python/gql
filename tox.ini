--- conflicted
+++ resolved
@@ -20,15 +20,9 @@
 ; Prevent installing issues: https://github.com/ContinuumIO/anaconda-issues/issues/542
 commands =
     pip install -U setuptools
-<<<<<<< HEAD
     py{27,35,py}: pytest {posargs:tests -s}
-    py{36,38,39-dev,py3}: pytest {posargs:tests tests_py36 -s}
-    py{37}: pytest {posargs:tests tests_py36 --cov-report=term-missing --cov=gql -s}
-=======
-    py{27,35,py}: pytest tests {posargs}
-    py{36,37,39-dev,py3}: pytest tests tests_py36 {posargs}
-    py{38}: pytest tests tests_py36 {posargs: --cov-report=term-missing --cov=gql}
->>>>>>> 7b338c48
+    py{36,37,39-dev,py3}: pytest {posargs:tests tests_py36 -s}
+    py{38}: pytest {posargs:tests tests_py36 --cov-report=term-missing --cov=gql -s}
 
 [testenv:black]
 basepython=python3.8
@@ -47,7 +41,6 @@
 deps = -e.[dev]
 commands =
     isort --recursive --check-only --diff --verbose gql tests tests_py36
-; Note: if the previous command fails, run it without the -c flag to fix automatically
 
 [testenv:mypy]
 basepython=python3.8

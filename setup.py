import os

from setuptools import setup, find_packages

install_requires = [
    "graphql-core>=3.2,<3.2.7",
    "yarl>=1.6,<2.0",
    "backoff>=1.11.1,<3.0",
    "anyio>=3.0,<5",
]

console_scripts = [
    "gql-cli=gql.cli:gql_cli",
]

tests_requires = [
<<<<<<< HEAD
    "parse==1.15.0",
    "pytest==7.4.2",
    "pytest-asyncio==0.21.1",
    "pytest-console-scripts==1.3.1",
    "pytest-cov==3.0.0",
    "mock==4.0.2",
    "vcrpy==4.4.0;python_version<='3.8'",
    "vcrpy==7.0.0;python_version>'3.8'",
=======
    "parse==1.20.2",
    "pytest==8.3.4",
    "pytest-asyncio==0.25.3",
    "pytest-console-scripts==1.4.1",
    "pytest-cov==6.0.0",
    "vcrpy==7.0.0",
>>>>>>> dba4953a
    "aiofiles",
]

dev_requires = [
    "black==25.1.0",
    "check-manifest>=0.42,<1",
    "flake8==7.1.2",
    "isort==6.0.1",
    "mypy==1.15",
    "sphinx>=7.0.0,<8;python_version<='3.9'",
    "sphinx>=8.1.0,<9;python_version>'3.9'",
    "sphinx_rtd_theme>=3.0.2,<4",
    "sphinx-argparse==0.5.2",
    "types-aiofiles",
    "types-requests",
] + tests_requires

install_aiohttp_requires = [
    "aiohttp>=3.11.2,<4",
]

install_requests_requires = [
    "requests>=2.26,<3",
    "requests_toolbelt>=1.0.0,<2",
]

install_httpx_requires = [
    "httpx>=0.27.0,<1",
]

install_websockets_requires = [
    "websockets>=14.2,<16",
]

install_botocore_requires = [
    "botocore>=1.21,<2",
]

install_aiofiles_requires = [
    "aiofiles",
]

install_all_requires = (
    install_aiohttp_requires + install_requests_requires + install_httpx_requires + install_websockets_requires + install_botocore_requires + install_aiofiles_requires
)

# Get version from __version__.py file
current_folder = os.path.abspath(os.path.dirname(__file__))
about = {}
with open(os.path.join(current_folder, "gql", "__version__.py")) as f:
    exec(f.read(), about)

setup(
    name="gql",
    version=about["__version__"],
    description="GraphQL client for Python",
    long_description=open("README.md").read(),
    long_description_content_type="text/markdown",
    url="https://github.com/graphql-python/gql",
    author="Syrus Akbary",
    author_email="me@syrusakbary.com",
    license="MIT",
    classifiers=[
        "Development Status :: 5 - Production/Stable",
        "Intended Audience :: Developers",
        "Topic :: Software Development :: Libraries",
        "Programming Language :: Python :: 3",
        "Programming Language :: Python :: 3 :: Only",
        "Programming Language :: Python :: 3.9",
        "Programming Language :: Python :: 3.10",
        "Programming Language :: Python :: 3.11",
        "Programming Language :: Python :: 3.12",
        "Programming Language :: Python :: 3.13",
        "Programming Language :: Python :: Implementation :: PyPy",
    ],
    keywords="api graphql protocol rest relay gql client",
    packages=find_packages(include=["gql*"]),
    # PEP-561: https://www.python.org/dev/peps/pep-0561/
    package_data={"gql": ["py.typed"]},
    install_requires=install_requires,
    extras_require={
        "all": install_all_requires,
        "test": install_all_requires + tests_requires,
        "test_no_transport": tests_requires,
        "dev": install_all_requires + dev_requires,
        "aiohttp": install_aiohttp_requires,
        "requests": install_requests_requires,
        "httpx": install_httpx_requires,
        "websockets": install_websockets_requires,
        "botocore": install_botocore_requires,
        "aiofiles": install_aiofiles_requires,
    },
    include_package_data=True,
    zip_safe=False,
    platforms="any",
    entry_points={"console_scripts": console_scripts},
)<|MERGE_RESOLUTION|>--- conflicted
+++ resolved
@@ -14,23 +14,12 @@
 ]
 
 tests_requires = [
-<<<<<<< HEAD
-    "parse==1.15.0",
-    "pytest==7.4.2",
-    "pytest-asyncio==0.21.1",
-    "pytest-console-scripts==1.3.1",
-    "pytest-cov==3.0.0",
-    "mock==4.0.2",
-    "vcrpy==4.4.0;python_version<='3.8'",
-    "vcrpy==7.0.0;python_version>'3.8'",
-=======
     "parse==1.20.2",
     "pytest==8.3.4",
     "pytest-asyncio==0.25.3",
     "pytest-console-scripts==1.4.1",
     "pytest-cov==6.0.0",
     "vcrpy==7.0.0",
->>>>>>> dba4953a
     "aiofiles",
 ]
 

--- conflicted
+++ resolved
@@ -3,51 +3,19 @@
 from setuptools import setup, find_packages
 
 install_requires = [
-<<<<<<< HEAD
-    'six>=1.10.0',
-    'graphql-core==2.3.1',
-    'promise>=2.0,<3',
-    'requests>=2.12,<3'
-]
-
-tests_require = [
-    'coveralls==1.11.1',
-    'pytest-cov==2.8.1',
-    'mock==3.0.5',
-    'vcrpy==3.0.0',
+    "six>=1.10.0",
+    "graphql-core>=2.3.2,<3",
+    "promise>=2.3,<3",
+    "requests>=2.12,<3",
 ]
 
 scripts = []
 
 if sys.version_info > (3, 6):
-    tests_require.append([
-        'pytest==5.4.1',
-        'pytest-asyncio==0.11.0',
-        'parse>=1.6.0',
-    ])
-    install_requires.append([
-        'websockets>=8.1,<9',
-        'aiohttp==3.6.2',
-        'yarl>=1.0,<2.0',
-    ])
-    scripts.append('scripts/gql-cli')
-else:
-    tests_require.append([
-        'pytest==4.6.9',
-    ])
-
-dev_requires = [
-    'flake8==3.7.9',
-    'isort==4.2.8',
-    'black==19.10b0',
-    'mypy==0.761',
-    'check-manifest>=0.40,<1',
-=======
-    "six>=1.10.0",
-    "graphql-core>=2.3.2,<3",
-    "promise>=2.3,<3",
-    "requests>=2.12,<3",
-]
+    install_requires.append(
+        ["websockets>=8.1,<9", "aiohttp==3.6.2", "yarl>=1.0,<2.0",]
+    )
+    scripts.append("scripts/gql-cli")
 
 tests_require = (
     [
@@ -57,6 +25,7 @@
         "mock==4.0.2",
         "vcrpy==4.0.2",
         "coveralls==2.0.0",
+        "parse>=1.6.0",
     ]
     if sys.version_info > (3, 6)
     else [
@@ -70,11 +39,10 @@
 
 dev_requires = [
     "flake8==3.7.9",
-    "isort<4.0.0",
+    "isort==4.2.8",
     "black==19.10b0",
     "mypy==0.770",
     "check-manifest>=0.40,<1",
->>>>>>> 7b338c48
 ] + tests_require
 
 setup(

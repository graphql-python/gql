<<<<<<< HEAD
import asyncio
import functools
=======
import io
>>>>>>> 75a771d7
import json
import logging
from ssl import SSLContext
from typing import Any, AsyncGenerator, Dict, Optional, Tuple, Type, Union

import aiohttp
from aiohttp.client_exceptions import ClientResponseError
from aiohttp.client_reqrep import Fingerprint
from aiohttp.helpers import BasicAuth
from aiohttp.typedefs import LooseCookies, LooseHeaders
from graphql import DocumentNode, ExecutionResult, print_ast

from ..utils import extract_files
from .async_transport import AsyncTransport
from .exceptions import (
    TransportAlreadyConnected,
    TransportClosed,
    TransportProtocolError,
    TransportServerError,
)

log = logging.getLogger(__name__)


class AIOHTTPTransport(AsyncTransport):
    """:ref:`Async Transport <async_transports>` to execute GraphQL queries
    on remote servers with an HTTP connection.

    This transport use the aiohttp library with asyncio.
    """

    file_classes: Tuple[Type[Any], ...] = (
        io.IOBase,
        aiohttp.StreamReader,
        AsyncGenerator,
    )

    def __init__(
        self,
        url: str,
        headers: Optional[LooseHeaders] = None,
        cookies: Optional[LooseCookies] = None,
        auth: Optional[BasicAuth] = None,
        ssl: Union[SSLContext, bool, Fingerprint] = False,
        timeout: Optional[int] = None,
        client_session_args: Optional[Dict[str, Any]] = None,
    ) -> None:
        """Initialize the transport with the given aiohttp parameters.

        :param url: The GraphQL server URL. Example: 'https://server.com:PORT/path'.
        :param headers: Dict of HTTP Headers.
        :param cookies: Dict of HTTP cookies.
        :param auth: BasicAuth object to enable Basic HTTP auth if needed
        :param ssl: ssl_context of the connection. Use ssl=False to disable encryption
        :param client_session_args: Dict of extra args passed to
                `aiohttp.ClientSession`_

        .. _aiohttp.ClientSession:
          https://docs.aiohttp.org/en/stable/client_reference.html#aiohttp.ClientSession
        """
        self.url: str = url
        self.headers: Optional[LooseHeaders] = headers
        self.cookies: Optional[LooseCookies] = cookies
        self.auth: Optional[BasicAuth] = auth
        self.ssl: Union[SSLContext, bool, Fingerprint] = ssl
        self.timeout: Optional[int] = timeout
        self.client_session_args = client_session_args
        self.session: Optional[aiohttp.ClientSession] = None

    async def connect(self) -> None:
        """Coroutine which will create an aiohttp ClientSession() as self.session.

        Don't call this coroutine directly on the transport, instead use
        :code:`async with` on the client and this coroutine will be executed
        to create the session.

        Should be cleaned with a call to the close coroutine.
        """

        if self.session is None:

            client_session_args: Dict[str, Any] = {
                "cookies": self.cookies,
                "headers": self.headers,
                "auth": self.auth,
            }

            if self.timeout is not None:
                client_session_args["timeout"] = aiohttp.ClientTimeout(
                    total=self.timeout
                )

            # Adding custom parameters passed from init
            if self.client_session_args:
                client_session_args.update(self.client_session_args)  # type: ignore

            self.session = aiohttp.ClientSession(**client_session_args)

        else:
            raise TransportAlreadyConnected("Transport is already connected")

    @staticmethod
    def create_aiohttp_closed_event(session) -> asyncio.Event:
        """Work around aiohttp issue that doesn't properly close transports on exit.

        See https://github.com/aio-libs/aiohttp/issues/1925#issuecomment-639080209

        Returns:
           An event that will be set once all transports have been properly closed.
        """

        transports = 0
        all_is_lost = asyncio.Event()

        def connection_lost(exc, orig_lost):
            nonlocal transports

            try:
                orig_lost(exc)
            finally:
                transports -= 1
                if transports == 0:
                    all_is_lost.set()

        def eof_received(orig_eof_received):
            try:
                orig_eof_received()
            except AttributeError:
                # It may happen that eof_received() is called after
                # _app_protocol and _transport are set to None.
                pass

        for conn in session.connector._conns.values():
            for handler, _ in conn:
                proto = getattr(handler.transport, "_ssl_protocol", None)
                if proto is None:
                    continue

                transports += 1
                orig_lost = proto.connection_lost
                orig_eof_received = proto.eof_received

                proto.connection_lost = functools.partial(
                    connection_lost, orig_lost=orig_lost
                )
                proto.eof_received = functools.partial(
                    eof_received, orig_eof_received=orig_eof_received
                )

        if transports == 0:
            all_is_lost.set()

        return all_is_lost

    async def close(self) -> None:
        """Coroutine which will close the aiohttp session.

        Don't call this coroutine directly on the transport, instead use
        :code:`async with` on the client and this coroutine will be executed
        when you exit the async context manager.
        """
        if self.session is not None:
            closed_event = self.create_aiohttp_closed_event(self.session)
            await self.session.close()
            await closed_event.wait()
        self.session = None

    async def execute(
        self,
        document: DocumentNode,
        variable_values: Optional[Dict[str, Any]] = None,
        operation_name: Optional[str] = None,
        extra_args: Dict[str, Any] = None,
        upload_files: bool = False,
    ) -> ExecutionResult:
        """Execute the provided document AST against the configured remote server
        using the current session.
        This uses the aiohttp library to perform a HTTP POST request asynchronously
        to the remote server.

        Don't call this coroutine directly on the transport, instead use
        :code:`execute` on a client or a session.

        :param document: the parsed GraphQL request
        :param variable_values: An optional Dict of variable values
        :param operation_name: An optional Operation name for the request
        :param extra_args: additional arguments to send to the aiohttp post method
        :param upload_files: Set to True if you want to put files in the variable values
        :returns: an ExecutionResult object.
        """

        query_str = print_ast(document)

        payload: Dict[str, Any] = {
            "query": query_str,
        }

        if operation_name:
            payload["operationName"] = operation_name

        if upload_files:

            # If the upload_files flag is set, then we need variable_values
            assert variable_values is not None

            # If we upload files, we will extract the files present in the
            # variable_values dict and replace them by null values
            nulled_variable_values, files = extract_files(
                variables=variable_values, file_classes=self.file_classes,
            )

            # Save the nulled variable values in the payload
            payload["variables"] = nulled_variable_values

            # Prepare aiohttp to send multipart-encoded data
            data = aiohttp.FormData()

            # Generate the file map
            # path is nested in a list because the spec allows multiple pointers
            # to the same file. But we don't support that.
            # Will generate something like {"0": ["variables.file"]}
            file_map = {str(i): [path] for i, path in enumerate(files)}

            # Enumerate the file streams
            # Will generate something like {'0': <_io.BufferedReader ...>}
            file_streams = {str(i): files[path] for i, path in enumerate(files)}

            # Add the payload to the operations field
            operations_str = json.dumps(payload)
            log.debug("operations %s", operations_str)
            data.add_field(
                "operations", operations_str, content_type="application/json"
            )

            # Add the file map field
            file_map_str = json.dumps(file_map)
            log.debug("file_map %s", file_map_str)
            data.add_field("map", file_map_str, content_type="application/json")

            # Add the extracted files as remaining fields
            for k, v in file_streams.items():
                data.add_field(k, v, filename=getattr(v, "name", k))

            post_args: Dict[str, Any] = {"data": data}

        else:
            if variable_values:
                payload["variables"] = variable_values

            if log.isEnabledFor(logging.INFO):
                log.info(">>> %s", json.dumps(payload))

            post_args = {"json": payload}

        # Pass post_args to aiohttp post method
        if extra_args:
            post_args.update(extra_args)

        if self.session is None:
            raise TransportClosed("Transport is not connected")

        async with self.session.post(self.url, ssl=self.ssl, **post_args) as resp:

            async def raise_response_error(resp: aiohttp.ClientResponse, reason: str):
                # We raise a TransportServerError if the status code is 400 or higher
                # We raise a TransportProtocolError in the other cases

                try:
                    # Raise a ClientResponseError if response status is 400 or higher
                    resp.raise_for_status()
                except ClientResponseError as e:
                    raise TransportServerError(str(e), e.status) from e

                result_text = await resp.text()
                raise TransportProtocolError(
                    f"Server did not return a GraphQL result: "
                    f"{reason}: "
                    f"{result_text}"
                )

            try:
                result = await resp.json(content_type=None)

                if log.isEnabledFor(logging.INFO):
                    result_text = await resp.text()
                    log.info("<<< %s", result_text)

            except Exception:
                await raise_response_error(resp, "Not a JSON answer")

            if "errors" not in result and "data" not in result:
                await raise_response_error(resp, 'No "data" or "errors" keys in answer')

            return ExecutionResult(
                errors=result.get("errors"),
                data=result.get("data"),
                extensions=result.get("extensions"),
            )

    def subscribe(
        self,
        document: DocumentNode,
        variable_values: Optional[Dict[str, Any]] = None,
        operation_name: Optional[str] = None,
    ) -> AsyncGenerator[ExecutionResult, None]:
        """Subscribe is not supported on HTTP.

        :meta private:
        """
        raise NotImplementedError(" The HTTP transport does not support subscriptions")<|MERGE_RESOLUTION|>--- conflicted
+++ resolved
@@ -1,9 +1,6 @@
-<<<<<<< HEAD
 import asyncio
 import functools
-=======
 import io
->>>>>>> 75a771d7
 import json
 import logging
 from ssl import SSLContext

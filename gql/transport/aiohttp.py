--- conflicted
+++ resolved
@@ -2,25 +2,17 @@
 import io
 import json
 import logging
-import warnings
 from ssl import SSLContext
 from typing import (
     Any,
     AsyncGenerator,
     Callable,
     Dict,
-<<<<<<< HEAD
-=======
     List,
->>>>>>> dba4953a
     Optional,
     Tuple,
     Type,
     Union,
-<<<<<<< HEAD
-    cast,
-=======
->>>>>>> dba4953a
 )
 
 import aiohttp
@@ -68,11 +60,7 @@
         headers: Optional[LooseHeaders] = None,
         cookies: Optional[LooseCookies] = None,
         auth: Optional[Union[BasicAuth, "AppSyncAuthentication"]] = None,
-<<<<<<< HEAD
-        ssl: Union[SSLContext, bool, Fingerprint, str] = "ssl_warning",
-=======
         ssl: Union[SSLContext, bool, Fingerprint] = True,
->>>>>>> dba4953a
         timeout: Optional[int] = None,
         ssl_close_timeout: Optional[Union[int, float]] = 10,
         json_serialize: Callable = json.dumps,
@@ -104,20 +92,7 @@
         self.headers: Optional[LooseHeaders] = headers
         self.cookies: Optional[LooseCookies] = cookies
         self.auth: Optional[Union[BasicAuth, "AppSyncAuthentication"]] = auth
-
-        if ssl == "ssl_warning":
-            ssl = False
-            if str(url).startswith("https"):
-                warnings.warn(
-                    "WARNING: By default, AIOHTTPTransport does not verify"
-                    " ssl certificates. This will be fixed in the next major version."
-                    " You can set ssl=True to force the ssl certificate verification"
-                    " or ssl=False to disable this warning"
-                )
-
-        self.ssl: Union[SSLContext, bool, Fingerprint] = cast(
-            Union[SSLContext, bool, Fingerprint], ssl
-        )
+        self.ssl: Union[SSLContext, bool, Fingerprint] = ssl
         self.timeout: Optional[int] = timeout
         self.ssl_close_timeout: Optional[Union[int, float]] = ssl_close_timeout
         self.client_session_args = client_session_args

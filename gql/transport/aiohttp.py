--- conflicted
+++ resolved
@@ -3,7 +3,6 @@
 import json
 import logging
 from ssl import SSLContext
-<<<<<<< HEAD
 from typing import (
     Any,
     AsyncGenerator,
@@ -14,11 +13,7 @@
     Tuple,
     Type,
     Union,
-    cast,
 )
-=======
-from typing import Any, AsyncGenerator, Callable, Dict, Optional, Tuple, Type, Union
->>>>>>> c6937eb1
 
 import aiohttp
 from aiohttp.client_exceptions import ClientResponseError

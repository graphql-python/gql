import json
from ssl import SSLContext
from typing import Any, AsyncGenerator, Dict, Optional, Union

import aiohttp
from aiohttp.client_exceptions import ClientResponseError
from aiohttp.client_reqrep import Fingerprint
from aiohttp.helpers import BasicAuth
from aiohttp.typedefs import LooseCookies, LooseHeaders
from graphql import DocumentNode, ExecutionResult, print_ast

from .async_transport import AsyncTransport
from .exceptions import (
    TransportAlreadyConnected,
    TransportClosed,
    TransportProtocolError,
    TransportServerError,
)
from ..utils import extract_files


class AIOHTTPTransport(AsyncTransport):
    """Transport to execute GraphQL queries on remote servers with an http connection.

    This transport use the aiohttp library with asyncio

    See README.md for Usage
    """

    def __init__(
        self,
        url: str,
        headers: Optional[LooseHeaders] = None,
        cookies: Optional[LooseCookies] = None,
        auth: Optional[BasicAuth] = None,
        ssl: Union[SSLContext, bool, Fingerprint] = False,
        timeout: Optional[int] = None,
        client_session_args: Dict[str, Any] = {},
    ) -> None:
        """Initialize the transport with the given aiohttp parameters.

        :param url: The GraphQL server URL. Example: 'https://server.com:PORT/path'.
        :param headers: Dict of HTTP Headers.
        :param cookies: Dict of HTTP cookies.
        :param auth: BasicAuth object to enable Basic HTTP auth if needed
        :param ssl: ssl_context of the connection. Use ssl=False to disable encryption
        :param client_session_args: Dict of extra args passed to aiohttp.ClientSession
        """
        self.url: str = url
        self.headers: Optional[LooseHeaders] = headers
        self.cookies: Optional[LooseCookies] = cookies
        self.auth: Optional[BasicAuth] = auth
        self.ssl: Union[SSLContext, bool, Fingerprint] = ssl
        self.timeout: Optional[int] = timeout
        self.client_session_args = client_session_args

        self.session: Optional[aiohttp.ClientSession] = None

    async def connect(self) -> None:
        """Coroutine which will:

        - create an aiohttp ClientSession() as self.session

        Should be cleaned with a call to the close coroutine
        """

        if self.session is None:

            client_session_args: Dict[str, Any] = {
                "cookies": self.cookies,
                "headers": self.headers,
                "auth": self.auth,
            }

            if self.timeout is not None:
                client_session_args["timeout"] = aiohttp.ClientTimeout(
                    total=self.timeout
                )

            # Adding custom parameters passed from init
            client_session_args.update(self.client_session_args)

            self.session = aiohttp.ClientSession(**client_session_args)

        else:
            raise TransportAlreadyConnected("Transport is already connected")

    async def close(self) -> None:
        if self.session is not None:
            await self.session.close()
        self.session = None

    async def execute(
        self,
        document: DocumentNode,
        variable_values: Optional[Dict[str, str]] = None,
        operation_name: Optional[str] = None,
        extra_args: Dict[str, Any] = {},
    ) -> ExecutionResult:
        """Execute the provided document AST against the configured remote server.
        This uses the aiohttp library to perform a HTTP POST request asynchronously
        to the remote server.

        The result is sent as an ExecutionResult object.
        """

        query_str = print_ast(document)
<<<<<<< HEAD

        nulled_variable_values, files = extract_files(variable_values)

        payload = {
            "query": query_str,
            "variables": nulled_variable_values or {},
            "operationName": operation_name or "",
        }

        if files:
            data = aiohttp.FormData()

            file_map = {str(i): [path] for i, path in enumerate(files)}  # header
            # path is nested in a list because the spec allows multiple pointers to the same file.
            # But we don't use that.
            file_streams = {str(i): files[path] for i, path in enumerate(files)}  # payload

            data.add_field("operations", json.dumps(payload), content_type="application/json")
            data.add_field("map", json.dumps(file_map), content_type="application/json")
            data.add_fields(*file_streams.items())

            post_args = { "data": data }

        else:
            post_args = { "json": payload }


=======
        payload: Dict[str, Any] = {
            "query": query_str,
        }

        if variable_values:
            payload["variables"] = variable_values
        if operation_name:
            payload["operationName"] = operation_name

        post_args = {
            "json": payload,
        }
>>>>>>> ba18b5ed

        # Pass post_args to aiohttp post method
        post_args.update(extra_args)

        if self.session is None:
            raise TransportClosed("Transport is not connected")

        async with self.session.post(self.url, ssl=self.ssl, **post_args) as resp:
            try:
                result = await resp.json()
            except Exception:
                # We raise a TransportServerError if the status code is 400 or higher
                # We raise a TransportProtocolError in the other cases

                try:
                    # Raise a ClientResponseError if response status is 400 or higher
                    resp.raise_for_status()

                except ClientResponseError as e:
                    raise TransportServerError from e

                raise TransportProtocolError("Server did not return a GraphQL result")

            if "errors" not in result and "data" not in result:
                raise TransportProtocolError("Server did not return a GraphQL result")

            return ExecutionResult(errors=result.get("errors"), data=result.get("data"))

    def subscribe(
        self,
        document: DocumentNode,
        variable_values: Optional[Dict[str, str]] = None,
        operation_name: Optional[str] = None,
    ) -> AsyncGenerator[ExecutionResult, None]:
        raise NotImplementedError(" The HTTP transport does not support subscriptions")<|MERGE_RESOLUTION|>--- conflicted
+++ resolved
@@ -105,15 +105,17 @@
         """
 
         query_str = print_ast(document)
-<<<<<<< HEAD
 
         nulled_variable_values, files = extract_files(variable_values)
 
-        payload = {
+        payload: Dict[str, Any] = {
             "query": query_str,
-            "variables": nulled_variable_values or {},
-            "operationName": operation_name or "",
         }
+
+        if nulled_variable_values:
+            payload["variables"] = nulled_variable_values
+        if operation_name:
+            payload["operationName"] = operation_name
 
         if files:
             data = aiohttp.FormData()
@@ -131,22 +133,6 @@
 
         else:
             post_args = { "json": payload }
-
-
-=======
-        payload: Dict[str, Any] = {
-            "query": query_str,
-        }
-
-        if variable_values:
-            payload["variables"] = variable_values
-        if operation_name:
-            payload["operationName"] = operation_name
-
-        post_args = {
-            "json": payload,
-        }
->>>>>>> ba18b5ed
 
         # Pass post_args to aiohttp post method
         post_args.update(extra_args)
